/******************************************************************************
 *
 * MetaCache - Meta-Genomic Classification Tool
 *
 * Copyright (C) 2016-2020 André Müller (muellan@uni-mainz.de)
 *                       & Robin Kobus  (kobus@uni-mainz.de)
 *
 * This program is free software: you can redistribute it and/or modify
 * it under the terms of the GNU General Public License as published by
 * the Free Software Foundation, either version 3 of the License, or
 * (at your option) any later version.
 *
 * This program is distributed in the hope that it will be useful,
 * but WITHOUT ANY WARRANTY; without even the implied warranty of
 * MERCHANTABILITY or FITNESS FOR A PARTICULAR PURPOSE.  See the
 * GNU General Public License for more details.
 *
 * You should have received a copy of the GNU General Public License
 * along with this program.  If not, see <http://www.gnu.org/licenses/>.
 *
 *****************************************************************************/

#include <sstream>
#include <stdexcept>
#include <algorithm>
#include <iterator>
#include <memory>
#include <unordered_map>
#include <unordered_set>
#include <iterator>

#include "alignment.h"
#include "candidates.h"
#include "cmdline_utility.h"
#include "options.h"
#include "dna_encoding.h"
#include "matches_per_target.h"
#include "printing.h"
#include "querying.h"
#include "sequence_io.h"
#include "sequence_view.h"
#include "database.h"

#include "classification.h"


namespace mc {

using std::vector;
using std::string;
using std::cout;
using std::cerr;
using std::endl;
using std::flush;


/*************************************************************************//**
 *
 * @brief makes non-owning view to (sub)sequence
 *
 *****************************************************************************/
template<class Sequence>
inline auto
make_view_from_window_range(const Sequence& s, const window_range& range,
                            int size, int stride)
{
    auto end = s.begin() + (stride * range.end) + size;
    if(end > s.end()) end = s.end();

    return make_view(s.begin() + (stride * range.beg), end);
}



/*************************************************************************//**
 *
 * @brief performs a semi-global alignment
 *
 *****************************************************************************/
template<class Subject>
alignment<default_alignment_scheme::score_type,typename sequence::value_type>
make_semi_global_alignment(const sequence_query& query,
                           const Subject& subject)
{
    std::size_t score  = 0;
    std::size_t scorer = 0;

    const auto scheme = default_alignment_scheme{};

    //compute alignment
    auto align = align_semi_global(query.seq1, subject, scheme);
    score = align.score;
    //reverse complement
    auto query1r = make_reverse_complement(query.seq1);
    auto alignr = align_semi_global(query1r, subject, scheme);
    scorer = alignr.score;

    //align paired read as well
    if(!query.seq2.empty()) {
        score += align_semi_global_score(query.seq2, subject, scheme);
        auto query2r = make_reverse_complement(query.seq2);
        scorer += align_semi_global_score(query2r, subject, scheme);
    }

    return (score > scorer) ? align : alignr;
}


/*************************************************************************//**
 *
 * @brief returns query taxon (ground truth for precision tests)
 *
 *****************************************************************************/
const taxon*
ground_truth(const database& db, const string& header)
{
    //try to extract query id and find the corresponding target in database
    const taxon* tax = nullptr;
    tax = db.taxon_with_name(extract_accession_string(header, sequence_id_type::acc_ver));
    if(tax) return db.next_ranked_ancestor(tax);

    tax = db.taxon_with_similar_name(extract_accession_string(header, sequence_id_type::acc));
    if(tax) return db.next_ranked_ancestor(tax);

    //try to extract id from header
    tax = db.taxon_with_id(extract_taxon_id(header));
    if(tax) return db.next_ranked_ancestor(tax);

    //try to find entire header as sequence identifier
    tax = db.taxon_with_name(header);
    if(tax) return db.next_ranked_ancestor(tax);

    return nullptr;
}



/*************************************************************************//**
 *
 * @brief classification cadidates + derived best classification
 *
 *****************************************************************************/
struct classification
{
    classification(classification_candidates cand):
        candidates{std::move(cand)}, best{nullptr}, groundTruth{nullptr}
    {}

    classification(const span<match_candidate>& cand):
        candidates{cand}, best{nullptr}, groundTruth{nullptr}
    {}

    classification_candidates candidates;
    const taxon* best;
    const taxon* groundTruth;
};



/*************************************************************************//**
 *
 * @brief generate classification candidates
 *
 *****************************************************************************/
template<class Locations>
classification_candidates
make_classification_candidates(const database& db,
                               const classification_options& opt,
                               const sequence_query& query,
                               const Locations& allhits)
{
    candidate_generation_rules rules;

    rules.maxWindowsInRange = window_id( 2 + (
        std::max(query.seq1.size() + query.seq2.size(), opt.insertSizeMax) /
        db.target_sketcher().window_stride() ));

    rules.mergeBelow    = opt.lowestRank;
    rules.maxCandidates = opt.maxNumCandidatesPerQuery;

    return classification_candidates{db, allhits, rules};

}



/*************************************************************************//**
 *
 * @brief  classify using top matches/candidates
 *
 *****************************************************************************/
const taxon*
classify(const database& db, const classification_options& opt,
         const classification_candidates& cand)
{
    if(cand.empty() || !cand[0].tax) return nullptr;

    //hits below threshold => considered not classifiable
    if(cand[0].hits < opt.hitsMin) return nullptr;

    // begin lca with first candidate
    const taxon* lca = cand[0].tax;

    // include any candidate in classification that is above threshold
    const float threshold = cand[0].hits > opt.hitsMin
                          ? (cand[0].hits - opt.hitsMin) * opt.hitsDiffFraction
                          : 0;
    // check 2nd, 3rd, ...
    for(auto i = cand.begin()+1; i != cand.end(); ++i) {
        // include all candidates with hits above threshold
        if(i->hits > threshold) {
            // include candidate in lca
            // lca lives on lineage of first cand, its rank can only increase
            lca = db.ranked_lca(cand[0].tgt, i->tgt, lca->rank());
            // exit early if lca rank already too high
            if(!lca || lca->rank() > opt.highestRank)
                return nullptr;
        } else {
            break;
        }
    }
    return (lca->rank() <= opt.highestRank) ? lca : nullptr;
}



/*************************************************************************//**
 *
 * @brief classify using all database matches
 *
 *****************************************************************************/
template<class Locations>
classification
classify(const database& db,
         const classification_options& opt,
         const sequence_query& query,
         const Locations& allhits)
{
    classification cls { make_classification_candidates(db, opt, query, allhits) };

    cls.best = classify(db, opt, cls.candidates);

    return cls;
}



/*************************************************************************//**
 *
 * @brief classify using only matches in tgtMatches
 *
 *****************************************************************************/
void
update_classification(const database& db,
                      const classification_options& opt,
                      classification& cls,
                      const matches_per_target& tgtMatches)
{
    for(auto it = cls.candidates.begin(); it != cls.candidates.end();) {
        if(tgtMatches.find(it->tgt) == tgtMatches.end())
            it = cls.candidates.erase(it);
        else
            ++it;
    }
    cls.best = classify(db, opt, cls.candidates);
}



/*************************************************************************//**
 *
 * @brief add difference between result and truth to statistics
 *
 *****************************************************************************/
void update_coverage_statistics(const database& db,
                                const classification& cls,
                                classification_statistics& stats)
{
    if(!cls.groundTruth) return;
    //check if taxa are covered in DB
    for(const taxon* tax : db.ranks(cls.groundTruth)) {
        if(tax) {
            auto r = tax->rank();
            if(db.covers(*tax)) {
                if(!cls.best || r < cls.best->rank()) { //unclassified on rank
                    stats.count_coverage_false_neg(r);
                } else { //classified on rank
                    stats.count_coverage_true_pos(r);
                }
            }
            else {
                if(!cls.best || r < cls.best->rank()) { //unclassified on rank
                    stats.count_coverage_true_neg(r);
                } else { //classified on rank
                    stats.count_coverage_false_pos(r);
                }
            }
        }
    }
}



/*************************************************************************//**
 *
 * @brief evaluate classification of one query
 *
 *****************************************************************************/
void evaluate_classification(
    const database& db,
    const classification_evaluation_options& opt,
    const sequence_query& query,
    classification& cls,
    classification_statistics& statistics)
{
    if(opt.precision || opt.determineGroundTruth) {
        cls.groundTruth = ground_truth(db, query.header);
    }

    if(opt.precision) {
        auto lca = db.ranked_lca(cls.best, cls.groundTruth);
        auto lowestCorrectRank = lca ? lca->rank() : taxon_rank::none;

        statistics.assign_known_correct(
            cls.best ? cls.best->rank() : taxon_rank::none,
            cls.groundTruth ? cls.groundTruth->rank() : taxon_rank::none,
            lowestCorrectRank);

        // check if taxa of assigned target are covered
        if(opt.taxonCoverage) {
            update_coverage_statistics(db, cls, statistics);
        }

    } else {
        statistics.assign(cls.best ? cls.best->rank() : taxon_rank::none);
    }
}



/*************************************************************************//**
 *
 * @brief estimate read counts per taxon at specific level
 *
 *****************************************************************************/
void estimate_abundance(const database& db, taxon_count_map& allTaxCounts, const taxon_rank rank) {
    if(rank != taxon_rank::Sequence) {
        //prune taxon below estimation rank
        taxon t{0,0,"",rank-1};
        auto begin = allTaxCounts.lower_bound(&t);
        for(auto taxCount = begin; taxCount != allTaxCounts.end();) {
            auto lineage = db.ranks(taxCount->first);
            const taxon* ancestor = nullptr;
            unsigned index = static_cast<unsigned>(rank);
            while(!ancestor && index < lineage.size())
                ancestor = lineage[index++];
            if(ancestor) {
                allTaxCounts[ancestor] += taxCount->second;
                taxCount = allTaxCounts.erase(taxCount);
            } else {
                ++taxCount;
            }
        }
    }

    std::unordered_map<const taxon*, std::vector<const taxon*> > taxChildren;
    std::unordered_map<const taxon*, query_id > taxWeights;
    taxWeights.reserve(allTaxCounts.size());

    //initialize weigths for fast lookup
    for(const auto& taxCount : allTaxCounts) {
        taxWeights[taxCount.first] = 0;
    }

    //for every taxon find its parent and add to their count
    //traverse allTaxCounts from leafs to root
    for(auto taxCount = allTaxCounts.rbegin(); taxCount != allTaxCounts.rend(); ++taxCount) {
        //find closest parent
        auto lineage = db.ranks(taxCount->first);
        const taxon* parent = nullptr;
        auto index = static_cast<std::uint8_t>(taxCount->first->rank()+1);
        while(index < lineage.size()) {
            parent = lineage[index++];
            if(parent && taxWeights.count(parent)) {
                //add own count to parent
                taxWeights[parent] += taxWeights[taxCount->first] + taxCount->second;
                //link from parent to child
                taxChildren[parent].emplace_back(taxCount->first);
                break;
            }
        }
    }

    //distribute counts to children and erase parents
    //traverse allTaxCounts from root to leafs
    for(auto taxCount = allTaxCounts.begin(); taxCount != allTaxCounts.end();) {
        auto children = taxChildren.find(taxCount->first);
        if(children != taxChildren.end()) {
            query_id sumChildren = taxWeights[taxCount->first];

            //distribute proportionally
            for(const auto& child : children->second) {
                allTaxCounts[child] += taxCount->second * (allTaxCounts[child]+taxWeights[child]) / sumChildren;
            }
            taxCount = allTaxCounts.erase(taxCount);
        }
        else {
            ++taxCount;
        }
    }
    //remaining tax counts are leafs
}



/*************************************************************************//**
 *
 * @brief compute alignment of top hits and optionally show it
 *
 *****************************************************************************/
void show_alignment(std::ostream& os,
                    const database& db,
                    const classification_output_options& opt,
                    const sequence_query& query,
                    const classification_candidates& tophits)
{
    //try to align to top target
    const taxon* tgtTax = tophits[0].tax;
    if(tgtTax && tgtTax->rank() == taxon_rank::Sequence) {
        const auto& src = tgtTax->source();
        try {
            //load candidate file and forward to sequence
            auto reader = make_sequence_reader(src.filename);
            reader->skip(src.index-1);

            if(reader->has_next()) {
                auto tgtSequ = reader->next().data;
                auto subject = make_view_from_window_range(
                               tgtSequ, tophits[0].pos,
                               db.target_sketcher().window_size(),
                               db.target_sketcher().window_stride());

                auto align = make_semi_global_alignment(query, subject);

                //print alignment to top candidate
                const auto w = db.target_sketcher().window_stride();
                const auto& comment = opt.format.tokens.comment;
                os  << '\n'
                    << comment << "  score  " << align.score
                    << "  aligned to "
                    << src.filename << " #" << src.index
                    << " in range [" << (w * tophits[0].pos.beg)
                    << ',' << (w * tophits[0].pos.end + w) << "]\n"
                    << comment << "  query  " << align.query << '\n'
                    << comment << "  target " << align.subject;
            }
        }
        catch(std::exception& e) {
            if(opt.showErrors) cerr << e.what() << '\n';
        }
    }
}



/*************************************************************************//**
 *
 * @brief print header line for mapping table
 *
 *****************************************************************************/
void show_query_mapping_header(std::ostream& os,
                               const classification_output_options& opt)
{
    if(opt.format.mapViewMode == map_view_mode::none) return;

    const auto& colsep = opt.format.tokens.column;

    os << opt.format.tokens.comment << "TABLE_LAYOUT: ";

    if(opt.format.showQueryIds) os << "query_id" << colsep;

    os << "query_header" << colsep;

    if(opt.evaluate.showGroundTruth) {
        show_taxon_header(os, opt.format, "truth_");
        os << colsep;
    }

    if(opt.analysis.showAllHits) os << "all_hits" << colsep;
    if(opt.analysis.showTopHits) os << "top_hits" << colsep;
    if(opt.analysis.showLocations) os << "candidate_locations" << colsep;

    show_taxon_header(os, opt.format);

    os << '\n';
}



/*************************************************************************//**
 *
 * @brief shows one query mapping line
 *        [query id], query_header, classification [, [top|all]hits list]
 *
 *****************************************************************************/
template<class Locations>
void show_query_mapping(
    std::ostream& os,
    const database& db,
    const classification_output_options& opt,
    const sequence_query& query,
    const classification& cls,
    const Locations& allhits)
{
    const auto& fmt = opt.format;

    if(fmt.mapViewMode == map_view_mode::none ||
        (fmt.mapViewMode == map_view_mode::mapped_only && !cls.best))
    {
        return;
    }

    const auto& colsep = fmt.tokens.column;

    if(fmt.showQueryIds) os << query.id << colsep;

    //print query header (first contiguous string only)
    auto l = query.header.find(' ');
    if(l != string::npos) {
        auto oit = std::ostream_iterator<char>{os, ""};
        std::copy(query.header.begin(), query.header.begin() + l, oit);
    }
    else {
        os << query.header;
    }
    os << colsep;

    if(opt.evaluate.showGroundTruth) {
        show_taxon(os, db, opt.format, cls.groundTruth);
        os << colsep;
    }
    if(opt.analysis.showAllHits) {
        show_matches(os, db, allhits, fmt.lowestRank);
        os << colsep;
    }
    if(opt.analysis.showTopHits) {
        show_candidates(os, db, cls.candidates, fmt.lowestRank);
        os << colsep;
    }
    if(opt.analysis.showLocations) {
        show_candidate_ranges(os, db, cls.candidates);
        os << colsep;
    }

    show_taxon(os, db, fmt, cls.best);

    if(opt.analysis.showAlignment && cls.best) {
        show_alignment(os, db, opt, query, cls.candidates);
    }

    os << '\n';
}



/*************************************************************************//**
 *
 * @brief filter out targets which have a coverage percentage below a percentile
 *        of all coverage percentages
 *
 *****************************************************************************/
void filter_targets_by_coverage(
    const database& db,
    matches_per_target& tgtMatches,
    const float percentile)
{
    using coverage_percentage = std::pair<target_id, float>;

    vector<coverage_percentage> coveragePercentages;
    coveragePercentages.reserve(tgtMatches.size());

    float coveragePercentagesSum = 0;

    //calculate coverage percentages
    for(const auto& mapping : tgtMatches) {
        target_id target = mapping.first;
        const taxon* tax = db.taxon_of_target(target);
        const window_id targetSize = tax->source().windows;
        std::unordered_set<window_id> hitWindows;
        for(const auto& candidate : mapping.second) {
            for(const auto& windowMatch : candidate.matches) {
                hitWindows.emplace(windowMatch.win);
            }
        }
        const float covP = float(hitWindows.size()) / targetSize;
        coveragePercentagesSum += covP;
        coveragePercentages.emplace_back(target, covP);
    }

    //sort by coverage descending
    std::sort(coveragePercentages.begin(), coveragePercentages.end(),
        [](coverage_percentage& a, coverage_percentage& b){
            return a.second < b.second;
    });

    //filter out targets
    float coveragePercentagesPartSum = 0;
    for(auto it = coveragePercentages.begin(); it != coveragePercentages.end(); ++it) {
        coveragePercentagesPartSum += it->second;
        if(coveragePercentagesPartSum > percentile * coveragePercentagesSum) {
            // coveragePercentages.resize(std::distance(it, coveragePercentages.rend()));
            break;
        }
        tgtMatches.erase(it->first);
    }
}



/*************************************************************************//**
 *
 * @brief per-batch buffer for output and (target -> hits) lists
 *
 *****************************************************************************/
struct query_mapping
{
    sequence_query query;
    classification cls;
    // matches_per_location allhits;
};

using query_mappings = std::vector<query_mapping>;


/*************************************************************************//**
 *
 * @brief redo the classification of all reads using only targets in tgtMatches
 *
 *****************************************************************************/
void redo_classification_batched(
    moodycamel::ConcurrentQueue<query_mappings>& queryMappingsQueue,
    const matches_per_target& tgtMatches,
    const database& db, const query_options& opt,
    classification_results& results,
    taxon_count_map& allTaxCounts)
{
    //parallel
    std::vector<std::future<void>> threads;
    std::mutex mtx;

    for(int threadId = 0; threadId < opt.performance.numThreads; ++threadId) {
        threads.emplace_back(std::async(std::launch::async, [&, threadId] {

            query_mappings mappings;

            while(queryMappingsQueue.size_approx()) {
                if(queryMappingsQueue.try_dequeue(mappings)) {
                    std::ostringstream bufout;
                    taxon_count_map taxCounts;

                    for(auto& mapping : mappings) {
                        // classify using only targets left in tgtMatches
                        update_classification(db, opt.classify, mapping.cls, tgtMatches);

                        evaluate_classification(db, opt.output.evaluate, mapping.query, mapping.cls, results.statistics);

                        show_query_mapping(bufout, db, opt.output, mapping.query, mapping.cls, match_locations{});

                        if(opt.make_tax_counts() && mapping.cls.best) {
                            ++taxCounts[mapping.cls.best];
                        }
                    }
                    std::lock_guard<std::mutex> lock(mtx);
                    if(opt.make_tax_counts()) {
                        //add batch (taxon->read count) to global counts
                        for(const auto& taxCount : taxCounts)
                            allTaxCounts[taxCount.first] += taxCount.second;
                    }
                    results.perReadOut << bufout.str();
                }
            }
        }));
    }

    //wait for all threads to finish
    for(auto& thread : threads) {
        thread.get();
    }
}



/*************************************************************************//**
 *
 * @brief per-batch buffer for output and (target -> hits) lists
 *
 *****************************************************************************/
struct mappings_buffer
{
    std::ostringstream out;
    query_mappings queryMappings;
    matches_per_target hitsPerTarget;
    taxon_count_map taxCounts;
};

/*************************************************************************//**
 *
 * @brief default classification scheme with
 *        additional target->hits list generation and output
 *        try to map each read to a taxon with the lowest possible rank
 *
 *****************************************************************************/
void map_queries_to_targets_default(
    const vector<string>& infiles,
    const database& db, const query_options& opt,
    classification_results& results)
{
    const auto& fmt = opt.output.format;

    //global target -> query_id/win:hits... list
    matches_per_target tgtMatches;

    moodycamel::ConcurrentQueue<query_mappings> queryMappingsQueue;

    //global taxon -> read count
    taxon_count_map allTaxCounts;

    if(opt.output.evaluate.precision || opt.output.evaluate.determineGroundTruth) {
        //groundtruth may be outside of target lineages
        //cache lineages of *all* taxa
        db.update_cached_lineages(taxon_rank::none);
    }

    //input queries are divided into batches;
    //each batch might be processed by a different thread;
    //the following 4 lambdas define actions that should be performed
    //on such a batch and its associated buffer;
    //the batch buffer can be used to cache intermediate results

    //creates an empty batch buffer
    const auto makeBatchBuffer = [] { return mappings_buffer(); };

    //updates buffer with the database answer of a single query
    const auto processQuery = [&](
        mappings_buffer& buf,
        const sequence_query& query,
        const auto& allhits,
        const auto& tophits)
    {
        if(query.empty()) return;

        // auto cls = classify(db, opt.classify, query, allhits);

        classification cls { tophits };

        cls.best = classify(db, opt.classify, cls.candidates);

        if(opt.output.analysis.showHitsPerTargetList || opt.classify.covPercentile > 0) {
            //insert all candidates with at least 'hitsMin' hits into
            //target -> match list
            buf.hitsPerTarget.insert(query.id, allhits, cls.candidates,
                                     opt.classify.hitsMin);
        }

        if(opt.classify.covPercentile > 0) {
            sequence_query qinfo;
            qinfo.id = query.id;
            qinfo.header = query.header;
            //save query mapping for post processing
            buf.queryMappings.emplace_back(query_mapping{std::move(qinfo), std::move(cls)});
        }
        else {
            //use classification as is
            if(opt.make_tax_counts() && cls.best) {
                ++buf.taxCounts[cls.best];
            }

            evaluate_classification(db, opt.output.evaluate, query, cls, results.statistics);

            show_query_mapping(buf.out, db, opt.output, query, cls, allhits);
        }
    };

    //runs before a batch buffer is discarded
    const auto finalizeBatch = [&] (mappings_buffer&& buf) {
        if(opt.output.analysis.showHitsPerTargetList || opt.classify.covPercentile > 0) {
            //merge batch (target->hits) lists into global one
            tgtMatches.merge(std::move(buf.hitsPerTarget));
        }
        if(opt.classify.covPercentile > 0) {
            //move mappings to global map
            queryMappingsQueue.enqueue(buf.queryMappings);
            buf.queryMappings.clear();
        }
        else {
            if(opt.make_tax_counts()) {
                //add batch (taxon->read count) to global counts
                for(const auto& taxCount : buf.taxCounts)
                    allTaxCounts[taxCount.first] += taxCount.second;
            }
            //write output buffer to output stream when batch is finished
            results.perReadOut << buf.out.str();
        }
    };

    //runs if something needs to be appended to the output
    const auto appendToOutput = [&] (const std::string& msg) {
        results.perReadOut << fmt.tokens.comment << msg << '\n';
    };

    //run (parallel) database queries according to processing options
<<<<<<< HEAD
    query_database(infiles, db, opt,
=======
    query_database(infiles, db, opt.pairing, opt.performance,
>>>>>>> fde57499
                   makeBatchBuffer, processQuery, finalizeBatch,
                   appendToOutput);

    //filter all matches by coverage
    if(opt.classify.covPercentile > 0) {
        filter_targets_by_coverage(db, tgtMatches, opt.classify.covPercentile);

        redo_classification_batched(queryMappingsQueue, tgtMatches, db, opt, results, allTaxCounts);
    }

    const auto& analysis = opt.output.analysis;

    if(analysis.showHitsPerTargetList) {
        tgtMatches.sort_match_lists();
        show_matches_per_targets(results.perTargetOut, db, tgtMatches, fmt);
    }

    if(analysis.showTaxAbundances) {
        show_abundances(results.perTaxonOut, allTaxCounts,
                        results.statistics, fmt);
    }

    if(analysis.showAbundanceEstimatesOnRank != taxonomy::rank::none) {
        estimate_abundance(db, allTaxCounts, analysis.showAbundanceEstimatesOnRank);

        show_abundance_estimates(results.perTaxonOut,
                                 analysis.showAbundanceEstimatesOnRank,
                                 allTaxCounts, results.statistics, fmt);
    }
}



/*************************************************************************//**
 *
 * @brief default classification scheme & output
 *        try to map each read to a taxon with the lowest possible rank
 *
 *****************************************************************************/
void map_queries_to_targets(const vector<string>& infiles,
                            const database& db, const query_options& opt,
                            classification_results& results)
{
    if(opt.output.format.mapViewMode != map_view_mode::none) {
        show_query_mapping_header(results.perReadOut, opt.output);
    }

    map_queries_to_targets_default(infiles, db, opt, results);
}



/*************************************************************************//**
 *
 * @brief needed for 'merge' mode: default classification scheme & output
 *        try to map candidates to a taxon with the lowest possible rank
 *
 *****************************************************************************/
void map_candidates_to_targets(const vector<string>& queryHeaders,
                               const vector<classification_candidates>& queryCandidates,
                               const database& db, const query_options& opt,
                               classification_results& results)
{
    if(opt.output.format.mapViewMode != map_view_mode::none) {
        show_query_mapping_header(results.perReadOut, opt.output);
    }

    //taxon -> read count
    taxon_count_map allTaxCounts;

    for(size_t i = 0; i < queryHeaders.size(); ++i) {
        sequence_query query{i+1, std::move(queryHeaders[i]), {}};

        classification cls { queryCandidates[i] };
        cls.best = classify(db, opt.classify, cls.candidates);

        if(opt.make_tax_counts() && cls.best) {
            ++allTaxCounts[cls.best];
        }

        evaluate_classification(db, opt.output.evaluate, query, cls, results.statistics);

        show_query_mapping(results.perReadOut, db, opt.output, query, cls, match_locations{});
    }

    const auto& analysis = opt.output.analysis;
    if(analysis.showTaxAbundances) {
        show_abundances(results.perTaxonOut, allTaxCounts,
                        results.statistics, opt.output.format);
    }

    if(analysis.showAbundanceEstimatesOnRank != taxonomy::rank::none) {
        estimate_abundance(db, allTaxCounts, analysis.showAbundanceEstimatesOnRank);

        show_abundance_estimates(results.perTaxonOut,
                                 analysis.showAbundanceEstimatesOnRank,
                                 allTaxCounts,
                                 results.statistics, opt.output.format);
    }
}


} // namespace mc<|MERGE_RESOLUTION|>--- conflicted
+++ resolved
@@ -809,11 +809,7 @@
     };
 
     //run (parallel) database queries according to processing options
-<<<<<<< HEAD
     query_database(infiles, db, opt,
-=======
-    query_database(infiles, db, opt.pairing, opt.performance,
->>>>>>> fde57499
                    makeBatchBuffer, processQuery, finalizeBatch,
                    appendToOutput);
 
