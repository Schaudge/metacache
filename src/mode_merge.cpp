/******************************************************************************
 *
 * MetaCache - Meta-Genomic Classification Tool
 *
 * Copyright (C) 2016-2018 André Müller (muellan@uni-mainz.de)
 *
 * This program is free software: you can redistribute it and/or modify
 * it under the terms of the GNU General Public License as published by
 * the Free Software Foundation, either version 3 of the License, or
 * (at your option) any later version.
 *
 * This program is distributed in the hope that it will be useful,
 * but WITHOUT ANY WARRANTY; without even the implied warranty of
 * MERCHANTABILITY or FITNESS FOR A PARTICULAR PURPOSE.  See the
 * GNU General Public License for more details.
 *
 * You should have received a copy of the GNU General Public License
 * along with this program.  If not, see <http://www.gnu.org/licenses/>.
 *
 *****************************************************************************/
#include <iostream>
#include <vector>
#include <string>
#include <sstream>

#include "cmdline_utility.h"
#include "filesys_utility.h"
#include "args_handling.h"
#include "config.h"
#include "query_options.h"
#include "taxonomy_io.h"
#include "classification.h"
#include "io_error.h"
#include "candidates.h"
#include "printing.h"


namespace mc {

using std::cout;
using std::cerr;
using std::endl;
using std::string;
using std::vector;


/*************************************************************************//**
 *
 * @brief merge parameters
 *
 *****************************************************************************/
struct merge_options
{
    taxonomy_options taxonomy;

    info_level infoLevel = info_level::moderate;

	query_options query;
};



/*************************************************************************//**
 *
 * @brief command line args -> merge options
 *
 *****************************************************************************/
merge_options
get_merge_options(const args_parser& args)
{
    merge_options opt;

    if(args.contains("silent")) {
        opt.infoLevel = info_level::silent;
    } else if(args.contains("verbose")) {
        opt.infoLevel = info_level::verbose;
    }

    opt.taxonomy = get_taxonomy_options(args);

    opt.query = get_query_options(args, {});

    //TODO: get hitsmin from file
    if(opt.query.classify.hitsMin == 0)
        opt.query.classify.hitsMin = 5;
    if(opt.query.classify.lowestRank < taxon_rank::Species)
        opt.query.classify.lowestRank = taxon_rank::Species;
    if(opt.query.output.lowestRank < taxon_rank::Species)
        opt.query.output.lowestRank = taxon_rank::Species;
    //TODO? multi threading
    if(opt.query.process.numThreads > 1)
        opt.query.process.numThreads = 1;

    return opt;
}



/*************************************************************************//**
 *
 * @brief forward stream past the next occurence of a specific character
 *
 *****************************************************************************/
inline void
forward(std::istream& is, char c)
{
    is.ignore(std::numeric_limits<std::streamsize>::max(), c);
}



/*************************************************************************//**
 *
 * @brief information about results file
 *
 *****************************************************************************/
struct results_source {
    std::string filename;
    std::streampos resultsBegin = 0;
    std::size_t numQueries = 0;
    int tophitsColumn = 0;
};



/*************************************************************************//**
 *
 * @brief parse classification result file
 *
 *****************************************************************************/
results_source
get_results_file_properties(const string& filename)
{
    results_source res;
    res.filename = filename;

    std::ifstream ifs(filename);
    if(!ifs.good()) throw io_error("could not open file " + filename);

    string line;

    //check classification rank
    while(ifs.good()) {
        getline(ifs, line);
        if(line[0] != '#') {
            throw io_format_error("classificaion ranks not found in file " + filename);
        }
        if(line.compare(0,16,"# Classification") == 0) {
            auto pos = line.find("sequence");
            if(pos != string::npos)
                throw io_format_error("cannot merge results on sequence level");
            break;
        }
    }

    //get layout
    while(ifs.good()) {
        getline(ifs, line);
        if(line[0] != '#') {
            throw io_format_error("TABLE_LAYOUT not found in file " + filename);
        }
        if(line.compare(0,15,"# TABLE_LAYOUT:") == 0) {
            std::stringstream lineStream(line.substr(15));
            string column;
            lineStream >> column;
            if(column != "query_id") {
                throw io_format_error("no query_id in file " + filename);
            }
            int col = 0;
            while(lineStream.good()) {
                forward(lineStream, '|');
                lineStream >> column;
                ++col;
                if(column == "top_hits") {
                    res.tophitsColumn = col;
                    break;
                }
            }
            break;
        }
    }
    if(res.tophitsColumn < 1)
        throw io_format_error("no top_hits in file " + filename);

    char lineBegin = ifs.peek();
    //skip comments
    while(ifs.good() && lineBegin == '#') {
        forward(ifs, '\n');
        lineBegin = ifs.peek();
    }
    //count query results
    auto resultsBegin = ifs.tellg();
    size_t numQueries = 0;
    while(ifs.good() && lineBegin != '#') {
        ++numQueries;
        forward(ifs, '\n');
        lineBegin = ifs.peek();
    }

<<<<<<< HEAD
    //get number of queries
    while(ifs.good() && res.numQueries == 0) {
        if(lineBegin == '#') {
            getline(ifs, line);
            if(line.compare(0,10,"# queries:") == 0) {
                std::stringstream lineStream(line.substr(10));
                lineStream >> res.numQueries;
            }
        }
        else {
            forward(ifs, '\n');
        }
        lineBegin = ifs.peek();
    }
=======
    queryHeaders.resize(numQueries);
    queryCandidates.resize(numQueries);
>>>>>>> 81c43634

    res.resultsBegin = resultsBegin;

    return res;
}



/*************************************************************************//**
 *
 * @brief extract query headers and candidates from results file
 *
 *****************************************************************************/
void read_results(const results_source& res,
                  const database& db,
                  const candidate_generation_rules& rules,
                  vector<string>& queryHeaders,
                  vector<classification_candidates>& queryCandidates)
{
    std::ifstream ifs(res.filename);
    if(!ifs.good()) throw io_error("could not re-open file " + res.filename);
    ifs.seekg(res.resultsBegin);
    if(!ifs.good()) throw io_format_error("could not process file " + res.filename);

    queryCandidates.resize(res.numQueries);
    queryHeaders.resize(res.numQueries);

    char lineBegin = ifs.peek();
    while(ifs.good()) {
        if(lineBegin != '#') {
            size_t queryId;
            ifs >> queryId;
            if(queryId > 0) queryId--;

            forward(ifs, '|');
            // if we don't have a query header yet -> read from file
            if(queryHeaders[queryId].empty()) {
                string header;
                ifs >> header;
                if(!header.empty()) queryHeaders[queryId] = std::move(header);
            }

            // skip to tophits
            for(int i = 1; i < res.tophitsColumn; ++i) forward(ifs, '|');
            forward(ifs, '\t');

            // get tophits
            char nextChar = ifs.peek();
            while(nextChar != '\t') {
                taxon_id taxid;
                ifs >> taxid;
                forward(ifs, ':');
                match_candidate::count_type hits;
                ifs >> hits;

                const taxon* tax = db.taxon_with_id(taxid);
                if(tax) {
                    queryCandidates[queryId].insert(match_candidate{tax, hits}, db, rules);
                } else {
                    cerr << "taxid not found" << endl;
                }
                nextChar = ifs.get();
            }
            // should be at end of tophits
        }
        forward(ifs, '\n');
        lineBegin = ifs.peek();
    }
}



/*************************************************************************//**
 *
 * @brief merge classification result files
 *
 *****************************************************************************/
void merge_result_files(const vector<string>& infiles,
                        const database& db,
						const query_options& opt,
                        classification_results& results)
{
    vector<string> queryHeaders;
    vector<classification_candidates> queryCandidates;

    candidate_generation_rules rules;

    rules.mergeBelow    = opt.classify.lowestRank;
    if(opt.classify.maxNumCandidatesPerQuery > 0)
        rules.maxCandidates = opt.classify.maxNumCandidatesPerQuery;
    //else default to 2

<<<<<<< HEAD
    cout << "max cand: " << rules.maxCandidates << endl;


    cout << "num files: " << infiles.size() << endl;

    for(const auto& filename : infiles) {
        read_results(get_results_file_properties(filename),
                     db, rules, queryHeaders, queryCandidates);
=======
    bool getHeaders = true;

    results.perReadOut << opt.output.format.comment << "Merging " << infiles.size() << " files:\n";
    for(size_t i = 0; i < infiles.size(); ++i) {
        results.perReadOut << opt.output.format.comment << infiles[i] << '\n';
>>>>>>> 81c43634
    }

    for(size_t i = 0; i < infiles.size(); ++i) {
        show_progress_indicator(std::cerr, infiles.size() > 1 ? i/float(infiles.size()) : -1);

        parse_result_file(infiles[i], db, queryHeaders, queryCandidates, rules, getHeaders);
        getHeaders = false;
    }
    clear_current_line(std::cerr);

    map_candidates_to_targets(queryHeaders, queryCandidates, db, opt, results);
}



/*************************************************************************//**
 *
 * @brief runs merge on input files; sets output target streams
 *
 *****************************************************************************/
void process_result_files(const vector<string>& infiles,
                          const database& db, const query_options& opt,
                          const string& queryMappingsFilename,
                          const string& abundanceFilename)
{
    std::ostream* perReadOut   = &cout;
    std::ostream* perTargetOut = &cout;
    std::ostream* perTaxonOut  = &cout;
    std::ostream* status       = &cerr;

    std::ofstream mapFile;
    if(!queryMappingsFilename.empty()) {
        mapFile.open(queryMappingsFilename, std::ios::out);

        if(mapFile.good()) {
            cout << "Per-Read mappings will be written to file: " << queryMappingsFilename << endl;
            perReadOut = &mapFile;
            //default: auxiliary output same as mappings output
            perTargetOut = perReadOut;
            perTaxonOut  = perReadOut;
        }
        else {
            throw file_write_error{"Could not write to file " + queryMappingsFilename};
        }
    }

    std::ofstream abundanceFile;
    if(!abundanceFilename.empty()) {
        abundanceFile.open(abundanceFilename, std::ios::out);

        if(abundanceFile.good()) {
            cout << "Per-Taxon mappings will be written to file: " << abundanceFilename << endl;
            perTaxonOut = &abundanceFile;
        }
        else {
            throw file_write_error{"Could not write to file " + abundanceFilename};
        }
    }

    classification_results results {*perReadOut,*perTargetOut,*perTaxonOut,*status};

    if(opt.output.showQueryParams) {
        show_query_parameters(results.perReadOut, opt);
    }

    results.flush_all_streams();

    results.time.start();
    merge_result_files(infiles, db, opt, results);
    results.time.stop();

    clear_current_line(results.status);
    results.status.flush();

    if(opt.output.showSummary) show_summary(opt, results);

    results.flush_all_streams();
}



/*************************************************************************//**
 *
 * @brief runs merge on input files;
 *        handles output file split
 *
 *****************************************************************************/
void process_result_files(const vector<string>& infiles,
                         const database& db,
                         const query_options& opt)
{
    if(infiles.empty()) {
        cerr << "No input filenames provided!" << endl;
        return;
    }
    else {
        bool noneReadable = std::none_of(infiles.begin(), infiles.end(),
                           [](const auto& f) { return file_readable(f); });
        if(noneReadable) {
            throw std::runtime_error{
                        "None of the query sequence files could be opened"};
        }
    }

    //process all input files at once
    process_result_files(infiles, db, opt,
                         opt.output.queryMappingsFile,
                         opt.output.abundanceFile);
}



/*************************************************************************//**
 *
 * @brief merge classification result files
 *
 *****************************************************************************/
void main_mode_merge(const args_parser& args)
{
    const auto nargs = args.non_prefixed_count();
    if(nargs < 2) {
        cerr << "No result filenames provided. Abort." << endl;
    	return;
    }
    auto infiles = result_filenames(args);
    std::sort(infiles.begin(), infiles.end());

    merge_options opt = get_merge_options(args);

    database db;

    if(!opt.taxonomy.path.empty()) {
        db.reset_taxa_above_sequence_level(
            make_taxonomic_hierarchy(opt.taxonomy.nodesFile,
                                     opt.taxonomy.namesFile,
                                     opt.taxonomy.mergeFile,
                                     opt.infoLevel) );

        if(opt.infoLevel != info_level::silent) {
            cout << "Taxonomy applied to database." << endl;
        }
    }
    else {
        cout << "No taxonomy specified. Unable to perform merge." << endl;
        return;
    }

    //TODO parallelize?
    // ranks cache would need to be updated at species level before
    // running the result processing concurrently

    if(infiles.size() >= 2) {
        cerr << "Merging result files." << endl;

        process_result_files(infiles, db, opt.query);
    }
    else {
        cout << "Please provide at least two files to be merged!" << endl;
    }
}

} // namespace mc<|MERGE_RESOLUTION|>--- conflicted
+++ resolved
@@ -189,35 +189,12 @@
         lineBegin = ifs.peek();
     }
     //count query results
-    auto resultsBegin = ifs.tellg();
-    size_t numQueries = 0;
-    while(ifs.good() && lineBegin != '#') {
-        ++numQueries;
+    res.resultsBegin = ifs.tellg();
+    while(ifs.good()) {
+        if(lineBegin != '#') ++res.numQueries;
         forward(ifs, '\n');
         lineBegin = ifs.peek();
     }
-
-<<<<<<< HEAD
-    //get number of queries
-    while(ifs.good() && res.numQueries == 0) {
-        if(lineBegin == '#') {
-            getline(ifs, line);
-            if(line.compare(0,10,"# queries:") == 0) {
-                std::stringstream lineStream(line.substr(10));
-                lineStream >> res.numQueries;
-            }
-        }
-        else {
-            forward(ifs, '\n');
-        }
-        lineBegin = ifs.peek();
-    }
-=======
-    queryHeaders.resize(numQueries);
-    queryCandidates.resize(numQueries);
->>>>>>> 81c43634
-
-    res.resultsBegin = resultsBegin;
 
     return res;
 }
@@ -308,31 +285,23 @@
         rules.maxCandidates = opt.classify.maxNumCandidatesPerQuery;
     //else default to 2
 
-<<<<<<< HEAD
-    cout << "max cand: " << rules.maxCandidates << endl;
-
-
-    cout << "num files: " << infiles.size() << endl;
-
+    const auto& comment = opt.output.format.comment;
+
+    cerr << " max canddidates: " << rules.maxCandidates << endl;
+    cerr << " number of files: " << infiles.size() << endl;
+
+    results.perReadOut << comment << "Merging " << infiles.size() << " files:\n";
     for(const auto& filename : infiles) {
-        read_results(get_results_file_properties(filename),
+        results.perReadOut << comment << filename << '\n';
+    }
+
+    for(size_t i = 0; i < infiles.size(); ++i) {
+        show_progress_indicator(cerr, infiles.size() > 1 ? i/float(infiles.size()) : -1);
+
+        read_results(get_results_file_properties(infiles[i]),
                      db, rules, queryHeaders, queryCandidates);
-=======
-    bool getHeaders = true;
-
-    results.perReadOut << opt.output.format.comment << "Merging " << infiles.size() << " files:\n";
-    for(size_t i = 0; i < infiles.size(); ++i) {
-        results.perReadOut << opt.output.format.comment << infiles[i] << '\n';
->>>>>>> 81c43634
-    }
-
-    for(size_t i = 0; i < infiles.size(); ++i) {
-        show_progress_indicator(std::cerr, infiles.size() > 1 ? i/float(infiles.size()) : -1);
-
-        parse_result_file(infiles[i], db, queryHeaders, queryCandidates, rules, getHeaders);
-        getHeaders = false;
-    }
-    clear_current_line(std::cerr);
+    }
+    clear_current_line(cerr);
 
     map_candidates_to_targets(queryHeaders, queryCandidates, db, opt, results);
 }
