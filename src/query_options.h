/******************************************************************************
 *
 * MetaCache - Meta-Genomic Classification Tool
 *
 * Copyright (C) 2016-2018 André Müller (muellan@uni-mainz.de)
 *
 * This program is free software: you can redistribute it and/or modify
 * it under the terms of the GNU General Public License as published by
 * the Free Software Foundation, either version 3 of the License, or
 * (at your option) any later version.
 *
 * This program is distributed in the hope that it will be useful,
 * but WITHOUT ANY WARRANTY; without even the implied warranty of
 * MERCHANTABILITY or FITNESS FOR A PARTICULAR PURPOSE.  See the
 * GNU General Public License for more details.
 *
 * You should have received a copy of the GNU General Public License
 * along with this program.  If not, see <http://www.gnu.org/licenses/>.
 *
 *****************************************************************************/

#ifndef MC_QUERY_OPTIONS_H_
#define MC_QUERY_OPTIONS_H_

#include <cstdint>
#include <cstddef>
#include <limits>
#include <string>
#include <thread>
#include <vector>

#include "config.h"
#include "taxonomy.h"


namespace mc {


// using taxon_rank = taxonomy::rank;


/*************************************************************************//**
 * @brief pairing of queries
 *****************************************************************************/
enum class pairing_mode : unsigned char {
    none, files, sequences
};


/*************************************************************************//**
 * @brief alignment mode
 *****************************************************************************/
enum class align_mode : unsigned char {
    none, semi_global
};


/*************************************************************************//**
 * @brief how to show mapping
 *****************************************************************************/
enum class map_view_mode : unsigned char {
    none, mapped_only, all
};


/*************************************************************************//**
 *
 * @brief how taxon formatting will be done
 *
 *****************************************************************************/
enum class taxon_print_mode : unsigned char {
    rank_id, rank_name, rank_name_id,
    id, name, name_id
};



/*************************************************************************//**
 *
 * @brief database configuration options
 *
 *****************************************************************************/
struct database_query_options
{
    // database tuning options
    bool removeOverpopulatedFeatures = false;
    int maxLocationsPerFeature = -1; //< 0 : use value from database
    float maxLoadFactor = -1;        //< 0 : use database default

    // query sketching options
    int sketchlen = -1;  //< 0 : use value from database
    int winlen    = -1;  //< 0 : use value from database
    int winstride = -1;  //< 0 : use value from database
};



/*************************************************************************//**
 *
 * @brief database configuration options
 *
 *****************************************************************************/
struct query_processing_options
{
    pairing_mode pairing = pairing_mode::none;

    int numThreads = std::thread::hardware_concurrency();

    std::size_t batchSize = 4096 * std::thread::hardware_concurrency();

    int perThreadSequentialQueries = 4;

    //limits number of reads per sequence source (file)
    std::int_least64_t queryLimit = std::numeric_limits<std::int_least64_t>::max();
};



/*************************************************************************//**
 *
 * @brief classification options
 *
 *****************************************************************************/
struct classification_options
{
    //ranks/taxa to classify on
    taxon_rank lowestRank  = taxon_rank::Sequence;
    taxon_rank highestRank = taxon_rank::Domain;

    std::uint16_t hitsMin  = 0;  //< 1 : deduced from database parameters
<<<<<<< HEAD
    float hitsDiffFraction = 1;
=======
    float hitsDiffFraction = 1.0f;
>>>>>>> 1490d2cd
    //maximum range in sequence that read (pair) is expected to be in
    std::size_t insertSizeMax = 0;

    std::size_t maxNumCandidatesPerQuery = 2;

    float covPercentile = 0.0f;

    window_id maxGapSize = std::numeric_limits<window_id>::max();
};



/*************************************************************************//**
 *
 * @brief ground truth based testing
 *
 *****************************************************************************/
struct evaluation_options
{
    //test precision (ground truth must be available)
    bool precision = false;
    bool taxonCoverage = false;
    //ground truth rank to exclude (for clade exclusion test)
    taxon_rank excludeRank = taxon_rank::none;

    //show known taxon (or complete lineage if 'showLineage' on)
    bool determineGroundTruth = false;
};



/*************************************************************************//**
 *
 * @brief   tokens that separate mapping output fields
 *
 * @details Note that the choice of separators, prefixes and suffixes
 *          reflects the output format of the first public MetaCache
 *          version.
 *
 *****************************************************************************/
struct formatting_strings {
    //prefix for each non-mapping line
    std::string comment = "# ";
    std::string none = "--";
    //column separator
    std::string column = "\t|\t";
    //taxon separator (in lineage output)
    std::string taxSeparator = ",";
    //separates rank and taxon name or rank and taxid
    std::string rankSuffix = ":";
    //if both taxid AND taxon name are to be printed,
    //taxids will be enclosed by these:
    std::string taxidPrefix = "(";
    std::string taxidSuffix = ")";
};


/*************************************************************************//**
 *
 * @brief classification output options
 *
 *****************************************************************************/
struct classification_output_options
{
    using taxon_rank = taxonomy::rank;

    //how to show classification (read mappings), if 'none', only summary will be shown
    map_view_mode mapViewMode = map_view_mode::all;

    bool showQueryIds = false;
    //show top candidate sequences and their associated k-mer hash hit count
    bool showTopHits = false;
    //show all k-mer-hash hits in database for each given read
    bool showAllHits = false;
    //show candidate position(s) in reference sequence(s)
    bool showLocations = false;
    //show all ranks that a sequence could be classified on
    bool showLineage = false;
    bool collapseUnclassified = true;
    //what to show of a taxon
    taxon_print_mode showTaxaAs = taxon_print_mode::rank_name;
    //show ground thruth if available
    bool showGroundTruth = false;
    //make statistics of semi-global alignment scores of queries against
    //target candidate(s)
    bool showAlignment = false;
    //show list of target -> hit mappings
    bool showHitsPerTargetList = false;
    //show list of taxon -> number of reads
    bool showTaxAbundances = false;
    //show estimated number of reads at specific rank
    taxon_rank showAbundanceEstimatesOnRank = taxon_rank::none;
    //needed for the two options above
    bool makeTaxCounts = false;
    //show error messages?
    bool showErrors = true;

    //ranks/taxa to show
    taxon_rank lowestRank  = taxon_rank::Sequence;
    taxon_rank highestRank = taxon_rank::Domain;

    formatting_strings format;

    //make a separate output file for each input file
    bool splitFiles = false;
    //output filename for mappings per read
    std::string queryMappingsFile;
    //output filename for mappings per target
    std::string targetsFile;
    //output filename for mappings per taxon
    std::string abundanceFile;
    //show database properties
    bool showDBproperties = false;
    bool showQueryParams = true;
    bool showSummary = true;
};



/*************************************************************************//**
 *
 * @brief query options
 *
 *****************************************************************************/
struct query_options
{
    query_processing_options process;
    classification_options classify;
    evaluation_options evaluate;
    classification_output_options output;
};



/*************************************************************************//**
 *
 * @brief forward declarations
 *
 *****************************************************************************/
class args_parser;


/*************************************************************************//**
 *
 * @brief command line args -> query options
 *
 *****************************************************************************/
query_options
get_query_options(const args_parser&,
                  const std::vector<std::string>& inputFiles,
                  const query_options& defaults = query_options{});


 /*****************************************************************************
 *
 * @brief command line args -> database query configuration options
 *
 *****************************************************************************/
database_query_options
get_database_query_options(
    const args_parser&,
    const database_query_options& defaults = database_query_options{});


} // namespace mc


#endif<|MERGE_RESOLUTION|>--- conflicted
+++ resolved
@@ -128,11 +128,7 @@
     taxon_rank highestRank = taxon_rank::Domain;
 
     std::uint16_t hitsMin  = 0;  //< 1 : deduced from database parameters
-<<<<<<< HEAD
-    float hitsDiffFraction = 1;
-=======
     float hitsDiffFraction = 1.0f;
->>>>>>> 1490d2cd
     //maximum range in sequence that read (pair) is expected to be in
     std::size_t insertSizeMax = 0;
 
