--- conflicted
+++ resolved
@@ -31,11 +31,8 @@
 #include "database.h"
 #include "stat_confusion.h"
 #include "taxonomy.h"
-<<<<<<< HEAD
 #include "querying.h"
-=======
 #include "options.h"
->>>>>>> fde57499
 
 #include "printing.h"
 
