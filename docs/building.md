--- conflicted
+++ resolved
@@ -86,7 +86,6 @@
 
 ### 3. NCBI-style `accession2taxid` tab-separated files that look like this:
 
-<<<<<<< HEAD
 #### Use the NCBI' mapping files
 The NCBI's default accession to taxon mappings can be downloaded with the included helper script `download-ncbi-taxmaps`.
 You should put them into the same folder as the taxonomy: 
@@ -94,7 +93,6 @@
 download-ncbi-taxmaps taxonomy_folder
 ```
 MetaCache will automatically look in the taxonomy folder (determined by build option `-taxonomy`) for them. They will be used at the end of the database build phase for all reference sequences that don't have a taxid assigned yet (by any of the other methods).
-
 
 #### Use custom mapping files
 ```tsv
@@ -117,6 +115,3 @@
 TTTGAGCCACTTCGTCTTTAACGGCTTTATTCATAAGCTCTTGTAATTTTTCTTTACTATCAATTACTTCTGATTTTCCG
 ...
 ```
-=======
-  The NCBI's default accession to taxon mappings can be downloaded with the included helper script `download-ncbi-taxmaps`.
->>>>>>> 0868e4b7
